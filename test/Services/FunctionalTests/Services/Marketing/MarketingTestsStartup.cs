--- conflicted
+++ resolved
@@ -1,20 +1,13 @@
 ﻿namespace FunctionalTests.Services.Marketing
 {
     using FunctionalTests.Middleware;
-<<<<<<< HEAD
-=======
     using Microsoft.AspNetCore.Builder;
     using Microsoft.eShopOnContainers.Services.Marketing.API;
->>>>>>> 6ac34cbd
     using Microsoft.Extensions.Configuration;
 
     public class MarketingTestsStartup : Startup
     {
-<<<<<<< HEAD
-        public MarketingTestsStartup(IConfiguration env) : base(env)
-=======
         public MarketingTestsStartup(IConfiguration configuration) : base(configuration)
->>>>>>> 6ac34cbd
         {
         }
 
