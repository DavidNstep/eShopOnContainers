﻿using Microsoft.eShopOnContainers.Services.Ordering.Domain.AggregatesModel.OrderAggregate;
using Ordering.Domain.Events;
using Ordering.Domain.Exceptions;
using System;
using Xunit;

public class OrderAggregateTest
{
    public OrderAggregateTest()
    { }

    [Fact]
    public void Create_order_item_success()
    {
        //Arrange    
        var productId = 1;
        var productName = "FakeProductName";
        var unitPrice = 12;
        var discount = 15;
        var pictureUrl = "FakeUrl";
        var units = 5;

        //Act 
        var fakeOrderItem = new OrderItem(productId, productName, unitPrice, discount, pictureUrl, units);

        //Assert
        Assert.NotNull(fakeOrderItem);
    }

    [Fact]
    public void Invalid_number_of_units()
    {
        //Arrange    
        var productId = 1;
        var productName = "FakeProductName";
        var unitPrice = 12;
        var discount = 15;
        var pictureUrl = "FakeUrl";
        var units = -1;

        //Act - Assert
        Assert.Throws<OrderingDomainException>(() => new OrderItem(productId, productName, unitPrice, discount, pictureUrl, units));
    }

    [Fact]
    public void Invalid_total_of_order_item_lower_than_discount_applied()
    {
        //Arrange    
        var productId = 1;
        var productName = "FakeProductName";
        var unitPrice = 12;
        var discount = 15;
        var pictureUrl = "FakeUrl";
        var units = 1;

        //Act - Assert
        Assert.Throws<OrderingDomainException>(() => new OrderItem(productId, productName, unitPrice, discount, pictureUrl, units));
    }

    [Fact]
    public void Invalid_discount_setting()
    {
        //Arrange    
        var productId = 1;
        var productName = "FakeProductName";
        var unitPrice = 12;
        var discount = 15;
        var pictureUrl = "FakeUrl";
        var units = 5;

        //Act 
        var fakeOrderItem = new OrderItem(productId, productName, unitPrice, discount, pictureUrl, units);

        //Assert
        Assert.Throws<OrderingDomainException>(() => fakeOrderItem.SetNewDiscount(-1));
    }

    [Fact]
    public void Invalid_units_setting()
    {
        //Arrange    
        var productId = 1;
        var productName = "FakeProductName";
        var unitPrice = 12;
        var discount = 15;
        var pictureUrl = "FakeUrl";
        var units = 5;

        //Act 
        var fakeOrderItem = new OrderItem(productId, productName, unitPrice, discount, pictureUrl, units);

        //Assert
        Assert.Throws<OrderingDomainException>(() => fakeOrderItem.AddUnits(-1));
    }

    [Fact]
    public void Add_new_Order_raises_new_event()
    {
        //Arrange
        var userId = new Guid();
        var street = "fakeStreet";
        var city = "FakeCity";
        var state = "fakeState";
        var country = "fakeCountry";
        var zipcode = "FakeZipCode";
        var cardTypeId = 5;
        var cardNumber = "12";
        var cardSecurityNumber = "123";
        var cardHolderName = "FakeName";
        var cardExpiration = DateTime.Now.AddYears(1);
        var expectedResult = 1;

        //Act 
<<<<<<< HEAD
        var fakeOrder = new Order("1", new Address(street, city, state, country, zipcode), cardTypeId, cardNumber, cardSecurityNumber, cardHolderName, cardExpiration);
=======
        var fakeOrder = new Order(userId.ToString(), new Address(street, city, state, country, zipcode), cardTypeId, cardNumber, cardSecurityNumber, cardHolderName, cardExpiration);
>>>>>>> 0ac19b8b

        //Assert
        Assert.Equal(fakeOrder.DomainEvents.Count, expectedResult);
    }

    [Fact]
    public void Add_event_Order_explicitly_raises_new_event()
    {
        //Arrange   
        var userId = new Guid();
        var street = "fakeStreet";
        var city = "FakeCity";
        var state = "fakeState";
        var country = "fakeCountry";
        var zipcode = "FakeZipCode";
        var cardTypeId = 5;
        var cardNumber = "12";
        var cardSecurityNumber = "123";
        var cardHolderName = "FakeName";
        var cardExpiration = DateTime.Now.AddYears(1);
        var expectedResult = 2;

        //Act 
<<<<<<< HEAD
        var fakeOrder = new Order("1", new Address(street, city, state, country, zipcode), cardTypeId, cardNumber, cardSecurityNumber, cardHolderName, cardExpiration);
        fakeOrder.AddDomainEvent(new OrderStartedDomainEvent(fakeOrder, "1", cardTypeId,cardNumber,cardSecurityNumber,cardHolderName,cardExpiration));
=======
        var fakeOrder = new Order(userId.ToString(), new Address(street, city, state, country, zipcode), cardTypeId, cardNumber, cardSecurityNumber, cardHolderName, cardExpiration);
        fakeOrder.AddDomainEvent(new OrderStartedDomainEvent(fakeOrder, userId.ToString(), cardTypeId,cardNumber,cardSecurityNumber,cardHolderName,cardExpiration));
>>>>>>> 0ac19b8b
        //Assert
        Assert.Equal(fakeOrder.DomainEvents.Count, expectedResult);
    }

    [Fact]
    public void Remove_event_Order_explicitly()
    {
        //Arrange    
        var userId = new Guid();
        var street = "fakeStreet";
        var city = "FakeCity";
        var state = "fakeState";
        var country = "fakeCountry";
        var zipcode = "FakeZipCode";
        var cardTypeId = 5;
        var cardNumber = "12";
        var cardSecurityNumber = "123";
        var cardHolderName = "FakeName";
        var cardExpiration = DateTime.Now.AddYears(1);
<<<<<<< HEAD
        var fakeOrder = new Order("1", new Address(street, city, state, country, zipcode), cardTypeId, cardNumber, cardSecurityNumber, cardHolderName, cardExpiration);
        var @fakeEvent = new OrderStartedDomainEvent(fakeOrder, "1", cardTypeId, cardNumber, cardSecurityNumber, cardHolderName, cardExpiration);
=======
        var fakeOrder = new Order(userId.ToString(), new Address(street, city, state, country, zipcode), cardTypeId, cardNumber, cardSecurityNumber, cardHolderName, cardExpiration);
        var @fakeEvent = new OrderStartedDomainEvent(fakeOrder, userId.ToString(), cardTypeId, cardNumber, cardSecurityNumber, cardHolderName, cardExpiration);
>>>>>>> 0ac19b8b
        var expectedResult = 1;

        //Act         
        fakeOrder.AddDomainEvent(@fakeEvent);
        fakeOrder.RemoveDomainEvent(@fakeEvent);
        //Assert
        Assert.Equal(fakeOrder.DomainEvents.Count, expectedResult);
    }
}<|MERGE_RESOLUTION|>--- conflicted
+++ resolved
@@ -111,11 +111,7 @@
         var expectedResult = 1;
 
         //Act 
-<<<<<<< HEAD
         var fakeOrder = new Order("1", new Address(street, city, state, country, zipcode), cardTypeId, cardNumber, cardSecurityNumber, cardHolderName, cardExpiration);
-=======
-        var fakeOrder = new Order(userId.ToString(), new Address(street, city, state, country, zipcode), cardTypeId, cardNumber, cardSecurityNumber, cardHolderName, cardExpiration);
->>>>>>> 0ac19b8b
 
         //Assert
         Assert.Equal(fakeOrder.DomainEvents.Count, expectedResult);
@@ -139,13 +135,8 @@
         var expectedResult = 2;
 
         //Act 
-<<<<<<< HEAD
         var fakeOrder = new Order("1", new Address(street, city, state, country, zipcode), cardTypeId, cardNumber, cardSecurityNumber, cardHolderName, cardExpiration);
         fakeOrder.AddDomainEvent(new OrderStartedDomainEvent(fakeOrder, "1", cardTypeId,cardNumber,cardSecurityNumber,cardHolderName,cardExpiration));
-=======
-        var fakeOrder = new Order(userId.ToString(), new Address(street, city, state, country, zipcode), cardTypeId, cardNumber, cardSecurityNumber, cardHolderName, cardExpiration);
-        fakeOrder.AddDomainEvent(new OrderStartedDomainEvent(fakeOrder, userId.ToString(), cardTypeId,cardNumber,cardSecurityNumber,cardHolderName,cardExpiration));
->>>>>>> 0ac19b8b
         //Assert
         Assert.Equal(fakeOrder.DomainEvents.Count, expectedResult);
     }
@@ -165,13 +156,8 @@
         var cardSecurityNumber = "123";
         var cardHolderName = "FakeName";
         var cardExpiration = DateTime.Now.AddYears(1);
-<<<<<<< HEAD
         var fakeOrder = new Order("1", new Address(street, city, state, country, zipcode), cardTypeId, cardNumber, cardSecurityNumber, cardHolderName, cardExpiration);
         var @fakeEvent = new OrderStartedDomainEvent(fakeOrder, "1", cardTypeId, cardNumber, cardSecurityNumber, cardHolderName, cardExpiration);
-=======
-        var fakeOrder = new Order(userId.ToString(), new Address(street, city, state, country, zipcode), cardTypeId, cardNumber, cardSecurityNumber, cardHolderName, cardExpiration);
-        var @fakeEvent = new OrderStartedDomainEvent(fakeOrder, userId.ToString(), cardTypeId, cardNumber, cardSecurityNumber, cardHolderName, cardExpiration);
->>>>>>> 0ac19b8b
         var expectedResult = 1;
 
         //Act         
