apiVersion: v1
kind: ConfigMap
metadata:
  name: externalcfg
  labels:
    app: eshop  
data:  
# Basket.API entries
<<<<<<< HEAD
  BasketBus: CONNECTION_STRING (NAME OF RABBITMQ CONTAINER OR Endpoint=sb://XXXX for topic in case of using Azure)
  BasketRedisConStr: REDIS CONNECTION STRING FOR BASKET
# Catalog.API entries
  CatalogBus: CONNECTION_STRING (NAME OF RABBITMQ CONTAINER OR Endpoint=sb://XXXX for topic in case of using Azure)
  CatalogSqlDb: Catalog SQL SERVER CONNECTION STRING (Server=xxxx;Intial Catalog=yyy;....)
=======
  basket__ConnectionString: REDIS CONNECTION STRING FOR BASKET
# Catalog.API entries
  catalog__ConnectionString: Catalog SQL SERVER CONNECTION STRING (Server=xxxx;Intial Catalog=yyy;....)
>>>>>>> 0e119eac
# Identity.API entries
  IdentitySqlDb: Identity SQL SERVER CONNECTION STRING (Server=xxxx;Intial Catalog=yyy;....)
# Locations.API entries
  LocationsBus: CONNECTION_STRING (NAME OF RABBITMQ CONTAINER OR Endpoint=sb://XXXX for topic in case of using Azure)
  LocationsNoSqlDb: Locations MongoDb ConnectionString
  LocationsNoSqlDbName: Locations MongoDb database (LocationsDb)
# Marketing.API entries
  MarketingBus: CONNECTION_STRING (NAME OF RABBITMQ CONTAINER OR Endpoint=sb://XXXX for topic in case of using Azure)
  MarketingNoSqlDb: Marketing MongoDb ConnectionString
  MarketingNoSqlDbName: Marketing MongoDb database (MarketingDb)
  MarketingSqlDb: Marketing SQL SERVER CONNECTION STRING (Server=xxxx;Intial Catalog=yyy;....)
# Ordering.API entries
  OrderingBus: CONNECTION_STRING (NAME OF RABBITMQ CONTAINER OR Endpoint=sb://XXXX for topic in case of using Azure)
  OrderingSqlDb: Ordering SQL SERVER CONNECTION STRING (Server=xxxx;Intial Catalog=yyy;....)
  GracePeriodManager_GracePeriodTime: "1"
  GracePeriodManager_CheckUpdateTime: "15000"
# Payment.API entries
  PaymentBus: CONNECTION_STRING (NAME OF RABBITMQ CONTAINER OR Endpoint=sb://XXXX for topic in case of using Azure)
# Global entries
  all_UseAzureServiceBus: "TRUE" IF USE AZURE SB ("FALSE" FOR USING RABBITMQ)
  keystore: REDIS CONNECTION STRING FOR KEYSTORE
  all_EventBusConnection: CONNECTION_STRING (NAME OF RABBITMQ CONTAINER OR Endpoint=sb://XXXX in case of using Azure)
  all_InstrumentationKey: APPINSIGHTS KEY<|MERGE_RESOLUTION|>--- conflicted
+++ resolved
@@ -3,20 +3,12 @@
 metadata:
   name: externalcfg
   labels:
-    app: eshop  
-data:  
+    app: eshop
+data:
 # Basket.API entries
-<<<<<<< HEAD
-  BasketBus: CONNECTION_STRING (NAME OF RABBITMQ CONTAINER OR Endpoint=sb://XXXX for topic in case of using Azure)
-  BasketRedisConStr: REDIS CONNECTION STRING FOR BASKET
-# Catalog.API entries
-  CatalogBus: CONNECTION_STRING (NAME OF RABBITMQ CONTAINER OR Endpoint=sb://XXXX for topic in case of using Azure)
-  CatalogSqlDb: Catalog SQL SERVER CONNECTION STRING (Server=xxxx;Intial Catalog=yyy;....)
-=======
   basket__ConnectionString: REDIS CONNECTION STRING FOR BASKET
 # Catalog.API entries
   catalog__ConnectionString: Catalog SQL SERVER CONNECTION STRING (Server=xxxx;Intial Catalog=yyy;....)
->>>>>>> 0e119eac
 # Identity.API entries
   IdentitySqlDb: Identity SQL SERVER CONNECTION STRING (Server=xxxx;Intial Catalog=yyy;....)
 # Locations.API entries
