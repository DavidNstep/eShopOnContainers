﻿using Microsoft.Extensions.Logging;
using Newtonsoft.Json;
using Polly;
using Polly.Wrap;
using System;
using System.Net.Http;
using System.Threading.Tasks;

namespace WebMVC.Services.Utilities
{
    public class HttpApiClientWrapper : IHttpClient
    {
        private HttpClient _client;
        private PolicyWrap _policyWrapper;
        private ILogger _logger;
        public HttpClient Inst => _client;
        public HttpApiClientWrapper()
        {
            _client = new HttpClient();
            _logger = new LoggerFactory().CreateLogger(nameof(HttpApiClientWrapper));

            // Add Policies to be applied
            _policyWrapper = Policy.WrapAsync(
                CreateRetryPolicy(),
                CreateCircuitBreakerPolicy()
            );
<<<<<<< HEAD
        }       

        private Policy CreateCircuitBreakerPolicy()
        {
            return Policy
                .Handle<HttpRequestException>()
                .CircuitBreakerAsync(
                    // number of exceptions before breaking circuit
                    5, 
                    // time circuit opened before retry
                    TimeSpan.FromMinutes(1), 
                    (exception, duration) => {
                        // on circuit opened
                        _logger.LogTrace("Circuit breaker opened");
                    }, 
                    () => {
                        // on circuit closed
                        _logger.LogTrace("Circuit breaker reset");
                    }
                );
        }

        private Policy CreateRetryPolicy()
        {
            return Policy
                .Handle<HttpRequestException>()
                .WaitAndRetryAsync(
                    // number of retries
                    5, 
                    // exponential backofff
                    retryAttempt => TimeSpan.FromSeconds(Math.Pow(2, retryAttempt)),
                    // on retry
                    (exception, timeSpan, retryCount, context) =>  
                    {
                        _logger.LogTrace($"Retry {retryCount} " +
                            $"of {context.PolicyKey} " +
                            $"at {context.ExecutionKey}, " +
                            $"due to: {exception}.");
                 });
        }
=======
        }

        private Policy CreateCircuitBreakerPolicy() =>
            Policy.Handle<HttpRequestException>()
            .CircuitBreakerAsync(
                // number of exceptions before breaking circuit
                3,
                // time circuit opened before retry
                TimeSpan.FromMinutes(1),
                (exception, duration) =>
                {
                    // on circuit opened
                    _logger.LogTrace("Circuit breaker opened");
                },
                () =>
                {
                    // on circuit closed
                    _logger.LogTrace("Circuit breaker reset");
                }
            );
>>>>>>> a8733ac2

        private Policy CreateRetryPolicy() =>
            Policy.Handle<HttpRequestException>()
            .WaitAndRetryAsync(
                // number of retries
                3, 
                // exponential backofff
                retryAttempt => TimeSpan.FromSeconds(Math.Pow(2, retryAttempt)),
                // on retry
                (exception, timeSpan, retryCount, context) =>  
                {
                    _logger.LogTrace($"Retry {retryCount} " +
                        $"of {context.PolicyKey} " +
                        $"at {context.ExecutionKey}, " +
                        $"due to: {exception}.");
                }
            );

        // Notice that these (and other methods below) are Task
        // returning asynchronous methods. But, they do not
        // have the 'async' modifier, and do not contain
        // any 'await statements. In each of these methods,
        // the only asynchronous call is the last (or only)
        // statement of the method. In those instances,
        // a Task returning method that does not use the 
        // async modifier is preferred. The compiler generates
        // synchronous code for this method, but returns the 
        // task from the underlying asynchronous method. The
        // generated code does not contain the state machine
        // generated for asynchronous methods.
        public Task<string> GetStringAsync(string uri) =>
            HttpInvoker(() => _client.GetStringAsync(uri));

        public Task<HttpResponseMessage> PostAsync<T>(string uri, T item) =>
            // a new StringContent must be created for each retry 
            // as it is disposed after each call
            HttpInvoker(() =>_client.PostAsync(uri, 
                new StringContent(JsonConvert.SerializeObject(item), 
                System.Text.Encoding.UTF8, "application/json")));

        public Task<HttpResponseMessage> DeleteAsync(string uri) =>
            HttpInvoker(() => _client.DeleteAsync(uri));


        private Task<T> HttpInvoker<T>(Func<Task<T>> action) =>
            // Executes the action applying all 
            // the policies defined in the wrapper
            _policyWrapper.ExecuteAsync(() => action());
    }

}<|MERGE_RESOLUTION|>--- conflicted
+++ resolved
@@ -24,48 +24,6 @@
                 CreateRetryPolicy(),
                 CreateCircuitBreakerPolicy()
             );
-<<<<<<< HEAD
-        }       
-
-        private Policy CreateCircuitBreakerPolicy()
-        {
-            return Policy
-                .Handle<HttpRequestException>()
-                .CircuitBreakerAsync(
-                    // number of exceptions before breaking circuit
-                    5, 
-                    // time circuit opened before retry
-                    TimeSpan.FromMinutes(1), 
-                    (exception, duration) => {
-                        // on circuit opened
-                        _logger.LogTrace("Circuit breaker opened");
-                    }, 
-                    () => {
-                        // on circuit closed
-                        _logger.LogTrace("Circuit breaker reset");
-                    }
-                );
-        }
-
-        private Policy CreateRetryPolicy()
-        {
-            return Policy
-                .Handle<HttpRequestException>()
-                .WaitAndRetryAsync(
-                    // number of retries
-                    5, 
-                    // exponential backofff
-                    retryAttempt => TimeSpan.FromSeconds(Math.Pow(2, retryAttempt)),
-                    // on retry
-                    (exception, timeSpan, retryCount, context) =>  
-                    {
-                        _logger.LogTrace($"Retry {retryCount} " +
-                            $"of {context.PolicyKey} " +
-                            $"at {context.ExecutionKey}, " +
-                            $"due to: {exception}.");
-                 });
-        }
-=======
         }
 
         private Policy CreateCircuitBreakerPolicy() =>
@@ -86,7 +44,6 @@
                     _logger.LogTrace("Circuit breaker reset");
                 }
             );
->>>>>>> a8733ac2
 
         private Policy CreateRetryPolicy() =>
             Policy.Handle<HttpRequestException>()
