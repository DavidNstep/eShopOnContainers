<div class="esh-basket">
    <esh-header url="/catalog">Back to catalog</esh-header>

    <div class="container">
        <article class="esh-basket-titles row">
            <section class="esh-basket-title col-xs-3">Product</section>
            <section class="esh-basket-title col-xs-3 hidden-lg-down"></section>
            <section class="esh-basket-title col-xs-2">Price</section>
            <section class="esh-basket-title col-xs-2">Quantity</section>
            <section class="esh-basket-title col-xs-2">Cost</section>
        </article>

        <div *ngFor="let item of basket?.items" class="esh-basket-items--border">
            <article class="esh-basket-items row">

                <section class="esh-basket-item esh-basket-item--middle col-lg-3 hidden-lg-down">
                    <img class="esh-basket-image" src="{{item.pictureUrl}}" />
                </section>
                <section class="esh-basket-item esh-basket-item--middle col-xs-3">{{item.productName}}</section>
                <section class="esh-basket-item esh-basket-item--middle col-xs-2">$ {{item.unitPrice}}</section>
                <section class="esh-basket-item esh-basket-item--middle col-xs-2">
                    <input class="esh-basket-input"
                           type="number"
                           min="1"
                           [(ngModel)]="item.quantity"
                           (change)="itemQuantityChanged(item)" />
                </section>
                <section class="esh-basket-item esh-basket-item--middle esh-basket-item--mark col-xs-2">$ {{item.unitPrice * item.quantity}}</section>
            </article>
            <br/>
            <div class="esh-basket-items-margin-left1 row">
<<<<<<< HEAD
                <div class="alert alert-warning" role="alert" *ngIf="item.oldUnitPrice > 0">&nbsp;Note that the price of this article changed in our Catalog. The old price when you originally added it to the basket was ${{item.oldUnitPrice}} </div>
=======
                <div class="alert alert-warning" role="alert" *ngIf="item.oldUnitPrice > 0">&nbsp;Note that the price of this article changed in our Catalog. The old price when you originally added it to the basket was $ {{item.oldUnitPrice}} </div>
>>>>>>> ee93a847
            </div>
        </div>
    </div>

    <div class="container">
        <article class="esh-basket-titles esh-basket-titles--clean row">
            <section class="esh-basket-title col-xs-9"></section>
            <section class="esh-basket-title col-xs-2">Total</section>
        </article>

        <article class="esh-basket-items row">
            <section class="esh-basket-item col-xs-9"></section>
            <section class="esh-basket-item esh-basket-item--mark col-xs-2">$ {{totalPrice}}</section>
        </article>

        <article class="esh-basket-items row">
            <section class="esh-basket-item col-xs-7"></section>
            <section class="esh-basket-item col-xs-2">
                <button class="btn esh-basket-checkout" (click)="update($event)">[ Update ]</button>
            </section>
            <section class="esh-basket-item col-xs-3">
                <div (click)="checkOut($event)" class="btn esh-basket-checkout">[ Checkout ]</div>
            </section>
        </article>
    </div>
</div><|MERGE_RESOLUTION|>--- conflicted
+++ resolved
@@ -29,11 +29,7 @@
             </article>
             <br/>
             <div class="esh-basket-items-margin-left1 row">
-<<<<<<< HEAD
-                <div class="alert alert-warning" role="alert" *ngIf="item.oldUnitPrice > 0">&nbsp;Note that the price of this article changed in our Catalog. The old price when you originally added it to the basket was ${{item.oldUnitPrice}} </div>
-=======
                 <div class="alert alert-warning" role="alert" *ngIf="item.oldUnitPrice > 0">&nbsp;Note that the price of this article changed in our Catalog. The old price when you originally added it to the basket was $ {{item.oldUnitPrice}} </div>
->>>>>>> ee93a847
             </div>
         </div>
     </div>
