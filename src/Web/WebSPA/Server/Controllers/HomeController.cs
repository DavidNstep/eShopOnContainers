﻿// For more information on enabling MVC for empty projects, visit http://go.microsoft.com/fwlink/?LinkID=397860

using Microsoft.AspNetCore.Hosting;
using Microsoft.AspNetCore.Mvc;
using Microsoft.Extensions.Options;
using eShopOnContainers.WebSPA;

namespace eShopConContainers.WebSPA.Server.Controllers
{
    public class HomeController : Controller
    {
        private readonly IHostingEnvironment _env;
        private readonly IOptionsSnapshot<AppSettings> _settings;

        public HomeController(IHostingEnvironment env, IOptionsSnapshot<AppSettings> settings)
        {
            _env = env;
            _settings = settings;
        }
<<<<<<< HEAD

        public IActionResult Index()
        {
            ViewBag.HashedMain = GetHashedMainDotJs();
            ViewBag.BaseUrl = _settings.Value.BaseUrl;

            return View();
        }

        public string GetHashedMainDotJs()
        {
            var basePath = _env.WebRootPath + "//dist//";
            var info = new System.IO.DirectoryInfo(basePath);
            var file = info.GetFiles().Where(f => f.Name.StartsWith("main.") && !f.Name.EndsWith("bundle.map")).FirstOrDefault();

            return file.Name;
        }

=======
>>>>>>> b1c0c72e
        public IActionResult Configuration()
        {
            return Json(_settings.Value);
        } 
    }
}<|MERGE_RESOLUTION|>--- conflicted
+++ resolved
@@ -17,27 +17,6 @@
             _env = env;
             _settings = settings;
         }
-<<<<<<< HEAD
-
-        public IActionResult Index()
-        {
-            ViewBag.HashedMain = GetHashedMainDotJs();
-            ViewBag.BaseUrl = _settings.Value.BaseUrl;
-
-            return View();
-        }
-
-        public string GetHashedMainDotJs()
-        {
-            var basePath = _env.WebRootPath + "//dist//";
-            var info = new System.IO.DirectoryInfo(basePath);
-            var file = info.GetFiles().Where(f => f.Name.StartsWith("main.") && !f.Name.EndsWith("bundle.map")).FirstOrDefault();
-
-            return file.Name;
-        }
-
-=======
->>>>>>> b1c0c72e
         public IActionResult Configuration()
         {
             return Json(_settings.Value);
