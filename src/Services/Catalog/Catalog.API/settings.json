--- conflicted
+++ resolved
@@ -1,11 +1,7 @@
 ﻿{
   "ConnectionString": "Server=tcp:127.0.0.1,5433;Initial Catalog=Microsoft.eShopOnContainers.Services.CatalogDb;User Id=sa;Password=Pass@word",
-<<<<<<< HEAD
-  "ExternalCatalogBaseUrl": "http://localhost:5101",
+  "PicBaseUrl": "http://localhost:5101",
   "UseCustomizationData": true,
-=======
-  "PicBaseUrl": "http://localhost:5101",
->>>>>>> a56f99f6
   "Logging": {
     "IncludeScopes": false,
     "LogLevel": {
