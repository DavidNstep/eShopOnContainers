--- conflicted
+++ resolved
@@ -13,11 +13,8 @@
             {
                 new ApiResource("orders", "Orders Service"),
                 new ApiResource("basket", "Basket Service"),
-<<<<<<< HEAD
-                new ApiResource("marketing", "Marketing Service")
-=======
+                new ApiResource("marketing", "Marketing Service"),
                 new ApiResource("locations", "Locations Service")
->>>>>>> f0cb13b9
             };
         }
 
