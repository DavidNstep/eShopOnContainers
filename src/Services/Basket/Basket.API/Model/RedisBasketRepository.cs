﻿using Microsoft.Extensions.Logging;
using Microsoft.Extensions.Options;
using Newtonsoft.Json;
using StackExchange.Redis;
using System.Collections.Generic;
using System.Linq;
using System.Net;
using System.Threading.Tasks;

namespace Microsoft.eShopOnContainers.Services.Basket.API.Model
{
    public class RedisBasketRepository : IBasketRepository
    {
        private ILogger<RedisBasketRepository> _logger;
        private BasketSettings _settings;

        private ConnectionMultiplexer _redis;


        public RedisBasketRepository(IOptionsSnapshot<BasketSettings> options, ILoggerFactory loggerFactory)
        {
            _settings = options.Value;
            _logger = loggerFactory.CreateLogger<RedisBasketRepository>();

        }

        public async Task<bool> DeleteBasketAsync(string id)
        {
            var database = await GetDatabase();
            return await database.KeyDeleteAsync(id.ToString());
        }

        public async Task<IEnumerable<string>> GetUsersAsync()
        {
            var server = await GetServer();
            
            IEnumerable<RedisKey> data = server.Keys();
            if (data == null)
            {
                return null;
            }
            return data.Select(k => k.ToString());
        }

        public async Task<CustomerBasket> GetBasketAsync(string customerId)
        {
            var database = await GetDatabase();

            var data = await database.StringGetAsync(customerId.ToString());
            if (data.IsNullOrEmpty)
            {
                return null;
            }

            return JsonConvert.DeserializeObject<CustomerBasket>(data);
        }

        public async Task<CustomerBasket> UpdateBasketAsync(CustomerBasket basket)
        {
            var database = await GetDatabase();

            var created = await database.StringSetAsync(basket.BuyerId, JsonConvert.SerializeObject(basket));
            if (!created)
            {
                _logger.LogInformation("Problem occur persisting the item.");
                return null;
            }

            _logger.LogInformation("Basket item persisted succesfully.");

            return await GetBasketAsync(basket.BuyerId);
        }

        private async Task<IDatabase> GetDatabase()
        {
            if (_redis == null)
            {
                await ConnectToRedisAsync();
            }

            return _redis.GetDatabase();
        }

        private async Task<IServer> GetServer()
        {
            if (_redis == null)
            {
                await ConnectToRedisAsync();
            }
            var endpoint = _redis.GetEndPoints();

            return _redis.GetServer(endpoint.First());
        }

        private async Task ConnectToRedisAsync()
        {
<<<<<<< HEAD
            // TODO: Need to make this more robust. ConnectionMultiplexer.ConnectAsync doesn't like domain names or IPv6 addresses.
            if (IPAddress.TryParse(_settings.ConnectionString, out var ip))
            {
                _redis = await ConnectionMultiplexer.ConnectAsync(ip.ToString());
                _logger.LogInformation($"Connecting to database at {_settings.ConnectionString}");
            }
            else
            {
                // workaround for https://github.com/StackExchange/StackExchange.Redis/issues/410
                var ips = await Dns.GetHostAddressesAsync(_settings.ConnectionString);
                _logger.LogInformation($"Connecting to database {_settings.ConnectionString} at IP {ips.First().ToString()}");
                _redis = await ConnectionMultiplexer.ConnectAsync(ips.First().ToString());
            }
=======
            //TODO: Need to make this more robust. Also want to understand why the static connection method cannot accept dns names.
            var ips = await Dns.GetHostAddressesAsync(_settings.ConnectionString);

            _logger.LogInformation($"Connecting to database {_settings.ConnectionString} at IP {ips.First().ToString()}");

            _redis = await ConnectionMultiplexer.ConnectAsync(ips.First().ToString());
>>>>>>> 7b779f00
        }
    
    }
}
<|MERGE_RESOLUTION|>--- conflicted
+++ resolved
@@ -94,7 +94,6 @@
 
         private async Task ConnectToRedisAsync()
         {
-<<<<<<< HEAD
             // TODO: Need to make this more robust. ConnectionMultiplexer.ConnectAsync doesn't like domain names or IPv6 addresses.
             if (IPAddress.TryParse(_settings.ConnectionString, out var ip))
             {
@@ -108,14 +107,6 @@
                 _logger.LogInformation($"Connecting to database {_settings.ConnectionString} at IP {ips.First().ToString()}");
                 _redis = await ConnectionMultiplexer.ConnectAsync(ips.First().ToString());
             }
-=======
-            //TODO: Need to make this more robust. Also want to understand why the static connection method cannot accept dns names.
-            var ips = await Dns.GetHostAddressesAsync(_settings.ConnectionString);
-
-            _logger.LogInformation($"Connecting to database {_settings.ConnectionString} at IP {ips.First().ToString()}");
-
-            _redis = await ConnectionMultiplexer.ConnectAsync(ips.First().ToString());
->>>>>>> 7b779f00
         }
     
     }
