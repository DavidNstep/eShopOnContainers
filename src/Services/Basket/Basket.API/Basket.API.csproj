﻿<Project Sdk="Microsoft.NET.Sdk.Web">

  <PropertyGroup>
    <TargetFramework>netcoreapp1.1</TargetFramework>
    <RuntimeFrameworkVersion>1.1.2</RuntimeFrameworkVersion>
    <OutputType>Exe</OutputType>
    <PackageTargetFallback>$(PackageTargetFallback);netstandard1.6.1;dnxcore50;portable-net451+win8</PackageTargetFallback>
    <DockerComposeProjectPath>..\..\..\..\docker-compose.dcproj</DockerComposeProjectPath>
  </PropertyGroup>

  <ItemGroup>
    <Content Update="web.config">
      <CopyToPublishDirectory>PreserveNewest</CopyToPublishDirectory>
    </Content>
    <Content Include=".dockerignore">
      <CopyToPublishDirectory>PreserveNewest</CopyToPublishDirectory>
    </Content>
  </ItemGroup>

  <ItemGroup>
<<<<<<< HEAD
    <PackageReference Include="StackExchange.Redis" Version="1.2.3" />
    <PackageReference Include="System.Threading" Version="4.3.0" />
    <PackageReference Include="Microsoft.AspNetCore.Mvc" Version="1.1.2" />
    <PackageReference Include="Microsoft.AspNetCore.Server.IISIntegration" Version="1.1.1" />
    <PackageReference Include="Microsoft.AspNetCore.Server.Kestrel" Version="1.1.1" />
    <PackageReference Include="Microsoft.Extensions.Configuration.EnvironmentVariables" Version="1.1.1" />
    <PackageReference Include="Microsoft.Extensions.Configuration.FileExtensions" Version="1.1.1" />
    <PackageReference Include="Microsoft.Extensions.Configuration.Json" Version="1.1.1" />
    <PackageReference Include="Microsoft.Extensions.Logging" Version="1.1.1" />
    <PackageReference Include="Microsoft.Extensions.Logging.Console" Version="1.1.1" />
    <PackageReference Include="Microsoft.Extensions.Logging.Debug" Version="1.1.1" />
    <PackageReference Include="Microsoft.Extensions.Options.ConfigurationExtensions" Version="1.1.1" />
    <PackageReference Include="Newtonsoft.Json" Version="9.0.1" />
    <PackageReference Include="IdentityServer4.AccessTokenValidation" Version="1.0.1-rc3" />
    <PackageReference Include="Swashbuckle" Version="6.0.0-beta902" />
=======
    <PackageReference Include="Autofac.Extensions.DependencyInjection" Version="4.1.0" />
    <PackageReference Include="Swashbuckle.AspNetCore" Version="1.0.0" />
    <PackageReference Include="System.Threading" Version="4.3.0" />
    <PackageReference Include="Microsoft.AspNetCore.Mvc" Version="1.1.3" />
    <PackageReference Include="Microsoft.AspNetCore.Server.IISIntegration" Version="1.1.2" />
    <PackageReference Include="Microsoft.AspNetCore.Server.Kestrel" Version="1.1.2" />
    <PackageReference Include="Microsoft.Extensions.Configuration.EnvironmentVariables" Version="1.1.2" />
    <PackageReference Include="Microsoft.Extensions.Configuration.FileExtensions" Version="1.1.2" />
    <PackageReference Include="Microsoft.Extensions.Configuration.Json" Version="1.1.2" />
    <PackageReference Include="Microsoft.Extensions.Logging" Version="1.1.2" />
    <PackageReference Include="Microsoft.Extensions.Logging.Console" Version="1.1.2" />
    <PackageReference Include="Microsoft.Extensions.Logging.Debug" Version="1.1.2" />
    <PackageReference Include="Microsoft.Extensions.Options.ConfigurationExtensions" Version="1.1.2" />
    <PackageReference Include="StackExchange.Redis" Version="1.2.3" />
    <PackageReference Include="Newtonsoft.Json" Version="10.0.2" />
    <PackageReference Include="IdentityServer4.AccessTokenValidation" Version="1.2.0" />
>>>>>>> 636ec014
  </ItemGroup>

  <ItemGroup>
    <ProjectReference Include="..\..\..\BuildingBlocks\EventBus\EventBusRabbitMQ\EventBusRabbitMQ.csproj" />
    <ProjectReference Include="..\..\..\BuildingBlocks\EventBus\EventBusServiceBus\EventBusServiceBus.csproj" />
    <ProjectReference Include="..\..\..\BuildingBlocks\EventBus\EventBus\EventBus.csproj" />
    <ProjectReference Include="..\..\..\BuildingBlocks\HealthChecks\src\Microsoft.AspNetCore.HealthChecks\Microsoft.AspNetCore.HealthChecks.csproj" />
    <ProjectReference Include="..\..\..\BuildingBlocks\HealthChecks\src\Microsoft.Extensions.HealthChecks\Microsoft.Extensions.HealthChecks.csproj" />
  </ItemGroup>

  <ItemGroup>
    <None Update="Dockerfile">
      <CopyToOutputDirectory>Always</CopyToOutputDirectory>
    </None>
  </ItemGroup>

</Project><|MERGE_RESOLUTION|>--- conflicted
+++ resolved
@@ -18,25 +18,9 @@
   </ItemGroup>
 
   <ItemGroup>
-<<<<<<< HEAD
-    <PackageReference Include="StackExchange.Redis" Version="1.2.3" />
-    <PackageReference Include="System.Threading" Version="4.3.0" />
-    <PackageReference Include="Microsoft.AspNetCore.Mvc" Version="1.1.2" />
-    <PackageReference Include="Microsoft.AspNetCore.Server.IISIntegration" Version="1.1.1" />
-    <PackageReference Include="Microsoft.AspNetCore.Server.Kestrel" Version="1.1.1" />
-    <PackageReference Include="Microsoft.Extensions.Configuration.EnvironmentVariables" Version="1.1.1" />
-    <PackageReference Include="Microsoft.Extensions.Configuration.FileExtensions" Version="1.1.1" />
-    <PackageReference Include="Microsoft.Extensions.Configuration.Json" Version="1.1.1" />
-    <PackageReference Include="Microsoft.Extensions.Logging" Version="1.1.1" />
-    <PackageReference Include="Microsoft.Extensions.Logging.Console" Version="1.1.1" />
-    <PackageReference Include="Microsoft.Extensions.Logging.Debug" Version="1.1.1" />
-    <PackageReference Include="Microsoft.Extensions.Options.ConfigurationExtensions" Version="1.1.1" />
-    <PackageReference Include="Newtonsoft.Json" Version="9.0.1" />
-    <PackageReference Include="IdentityServer4.AccessTokenValidation" Version="1.0.1-rc3" />
-    <PackageReference Include="Swashbuckle" Version="6.0.0-beta902" />
-=======
     <PackageReference Include="Autofac.Extensions.DependencyInjection" Version="4.1.0" />
     <PackageReference Include="Swashbuckle.AspNetCore" Version="1.0.0" />
+    <PackageReference Include="StackExchange.Redis" Version="1.2.3" />
     <PackageReference Include="System.Threading" Version="4.3.0" />
     <PackageReference Include="Microsoft.AspNetCore.Mvc" Version="1.1.3" />
     <PackageReference Include="Microsoft.AspNetCore.Server.IISIntegration" Version="1.1.2" />
@@ -51,7 +35,6 @@
     <PackageReference Include="StackExchange.Redis" Version="1.2.3" />
     <PackageReference Include="Newtonsoft.Json" Version="10.0.2" />
     <PackageReference Include="IdentityServer4.AccessTokenValidation" Version="1.2.0" />
->>>>>>> 636ec014
   </ItemGroup>
 
   <ItemGroup>
