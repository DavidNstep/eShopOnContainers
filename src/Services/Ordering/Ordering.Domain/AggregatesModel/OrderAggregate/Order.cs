--- conflicted
+++ resolved
@@ -166,29 +166,31 @@
             //Call Domain Event
         }
 
-<<<<<<< HEAD
         public void SetCancelledStatus()
         {
-            switch(OrderStatus.From(_orderStatusId))
-            {
-                //case OrderStatus.Submited:
-                //    _description = "";
-                //    break;
-                //case OrderStatus.StockConfirmed:
-                //    _description = "";
-                //    break;
-                //case OrderStatus.Paid:
-                //    _description = "";
-                //    break;
-                //case OrderStatus.Shipped:
-                //    _description = "";
-                //    break;
-
-            }
-
+            if (_orderStatusId == OrderStatus.Submited.Id)
+            {
+                _description = "";
+            }
+            else if (_orderStatusId == OrderStatus.AwaitingValidation.Id)
+            {
+                _description = "";
+            }
+            else if (_orderStatusId == OrderStatus.StockConfirmed.Id)
+            {
+                _description = "";
+            }
+            else if (_orderStatusId == OrderStatus.Paid.Id)
+            {
+                _description = "";
+            }
+            else if(_orderStatusId == OrderStatus.Shipped.Id)
+            {
+                throw new OrderingDomainException("Not possible to change order status. Reason: cannot cancel order it is already shipped");
+            }
             _orderStatusId = OrderStatus.Cancelled.Id;
         }
-=======
+
         public void SetCancelStatus()
         {
             if (_orderStatusId == OrderStatus.Shipped.Id)
@@ -197,7 +199,6 @@
             }
             _orderStatusId = OrderStatus.Cancelled.Id;
         }        
->>>>>>> 374c1d53
 
         #endregion
 
