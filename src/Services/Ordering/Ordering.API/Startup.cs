﻿namespace Microsoft.eShopOnContainers.Services.Ordering.API
{
    using AspNetCore.Http;
    using Autofac;
    using Autofac.Extensions.DependencyInjection;
    using global::Ordering.API.Application.IntegrationCommands.Commands;
    using global::Ordering.API.Application.IntegrationEvents;
    using global::Ordering.API.Application.IntegrationEvents.EventHandling;
    using global::Ordering.API.Application.IntegrationEvents.Events;
    using global::Ordering.API.Application.Sagas;
    using global::Ordering.API.Infrastructure.Middlewares;
    using Infrastructure;
    using Infrastructure.Auth;
    using Infrastructure.AutofacModules;
    using Infrastructure.Filters;
    using Infrastructure.Services;
    using Microsoft.AspNetCore.Builder;
    using Microsoft.AspNetCore.Hosting;
    using Microsoft.EntityFrameworkCore;
    using Microsoft.eShopOnContainers.BuildingBlocks.EventBus;
    using Microsoft.eShopOnContainers.BuildingBlocks.EventBus.Abstractions;
    using Microsoft.eShopOnContainers.BuildingBlocks.EventBusRabbitMQ;
    using Microsoft.eShopOnContainers.BuildingBlocks.IntegrationEventLogEF;
    using Microsoft.eShopOnContainers.BuildingBlocks.IntegrationEventLogEF.Services;
    using Microsoft.Extensions.Configuration;
    using Microsoft.Extensions.DependencyInjection;
    using Microsoft.Extensions.HealthChecks;
    using Microsoft.Extensions.Logging;
    using Ordering.Infrastructure;
    using RabbitMQ.Client;
    using System;
    using System.Data.Common;
    using System.Reflection;
    using global::Ordering.API.Application.IntegrationEvents.EventHandling;

    public class Startup
    {
        public Startup(IHostingEnvironment env)
        {
            var builder = new ConfigurationBuilder()
                .SetBasePath(env.ContentRootPath)
                .AddJsonFile("settings.json", optional: true, reloadOnChange: true)
                .AddJsonFile($"settings.{env.EnvironmentName}.json", optional: true);

            if (env.IsDevelopment())
            {
                builder.AddUserSecrets(typeof(Startup).GetTypeInfo().Assembly);
            }

            builder.AddEnvironmentVariables();

            Configuration = builder.Build();
        }

        public IConfigurationRoot Configuration { get; }

        public IServiceProvider ConfigureServices(IServiceCollection services)
        {
            // Add framework services.
            services.AddMvc(options =>
            {
                options.Filters.Add(typeof(HttpGlobalExceptionFilter));                
            }).AddControllersAsServices();  //Injecting Controllers themselves thru DI
                                            //For further info see: http://docs.autofac.org/en/latest/integration/aspnetcore.html#controllers-as-services


            services.AddHealthChecks(checks =>
            {
                checks.AddSqlCheck("OrderingDb", Configuration["ConnectionString"]);
            });
            
            services.AddEntityFrameworkSqlServer()
                    .AddDbContext<OrderingContext>(options =>
                    {
                        options.UseSqlServer(Configuration["ConnectionString"],
                            sqlServerOptionsAction: sqlOptions =>
                            {
                                sqlOptions.MigrationsAssembly(typeof(Startup).GetTypeInfo().Assembly.GetName().Name);
                                sqlOptions.EnableRetryOnFailure(maxRetryCount: 5, maxRetryDelay: TimeSpan.FromSeconds(30), errorNumbersToAdd: null);
                            });                                       
                        },
                        ServiceLifetime.Scoped  //Showing explicitly that the DbContext is shared across the HTTP request scope (graph of objects started in the HTTP request)
                    );

            services.AddSwaggerGen();
            services.ConfigureSwaggerGen(options =>
            {
                options.OperationFilter<AuthorizationHeaderParameterOperationFilter>();
                options.DescribeAllEnumsAsStrings();
                options.SingleApiVersion(new Swashbuckle.Swagger.Model.Info()
                {
                    Title = "Ordering HTTP API",
                    Version = "v1",
                    Description = "The Ordering Service HTTP API",
                    TermsOfService = "Terms Of Service"
                });
            });

            services.AddCors(options =>
            {
                options.AddPolicy("CorsPolicy",
                    builder => builder.AllowAnyOrigin()
                    .AllowAnyMethod()
                    .AllowAnyHeader()
                    .AllowCredentials());
            });

            // Add application services.
            services.AddSingleton<IHttpContextAccessor, HttpContextAccessor>();
            services.AddTransient<IIdentityService, IdentityService>();
            services.AddTransient<Func<DbConnection, IIntegrationEventLogService>>(
                sp => (DbConnection c) => new IntegrationEventLogService(c));            
            
            services.AddTransient<IOrderingIntegrationEventService, OrderingIntegrationEventService>();

            services.AddSingleton<IRabbitMQPersistentConnection>(sp =>
            {
                var logger = sp.GetRequiredService<ILogger<DefaultRabbitMQPersistentConnection>>();

                var factory = new ConnectionFactory()
                {
                    HostName = Configuration["EventBusConnection"]
                };

                return new DefaultRabbitMQPersistentConnection(factory, logger);
            });

<<<<<<< HEAD
            services.AddSingleton<IEventBus, EventBusRabbitMQ>();
            services.AddSingleton<IEventBusSubscriptionsManager, InMemoryEventBusSubscriptionsManager>();
            services.AddTransient<UserCheckoutAcceptedIntegrationEventHandler>();
            services.AddTransient<IIntegrationEventHandler<ConfirmGracePeriodCommandMsg>, OrderProcessSaga>();
            services.AddTransient<OrderStockConfirmedIntegrationEventHandler>();
            services.AddTransient<OrderStockNotConfirmedIntegrationEventHandler>();
=======
            RegisterServiceBus(services);
>>>>>>> 0ee173cd
            services.AddOptions();

            //configure autofac

            var container = new ContainerBuilder();
            container.Populate(services);

            container.RegisterModule(new MediatorModule());
            container.RegisterModule(new ApplicationModule(Configuration["ConnectionString"]));

            return new AutofacServiceProvider(container.Build());
        }


        public void Configure(IApplicationBuilder app, IHostingEnvironment env, ILoggerFactory loggerFactory)
        {
            loggerFactory.AddConsole(Configuration.GetSection("Logging"));
            loggerFactory.AddDebug();
            
            app.UseCors("CorsPolicy");

            app.UseFailingMiddleware();

            ConfigureAuth(app);
            app.UseMvcWithDefaultRoute();

            app.UseSwagger()
                .UseSwaggerUi();

            OrderingContextSeed.SeedAsync(app).Wait();
            ConfigureEventBus(app);

            var integrationEventLogContext = new IntegrationEventLogContext(
                new DbContextOptionsBuilder<IntegrationEventLogContext>()
                .UseSqlServer(Configuration["ConnectionString"], b => b.MigrationsAssembly("Ordering.API"))
                .Options);
            integrationEventLogContext.Database.Migrate();

        }

        private void RegisterServiceBus(IServiceCollection services)
        {
            services.AddSingleton<IEventBus, EventBusRabbitMQ>();
            services.AddSingleton<IEventBusSubscriptionsManager, InMemoryEventBusSubscriptionsManager>();

            services.AddTransient<IIntegrationEventHandler<UserCheckoutAcceptedIntegrationEvent>>();
            services.AddTransient<IIntegrationEventHandler<ConfirmGracePeriodCommand>, OrderProcessSaga>();
            services.AddTransient<IIntegrationEventHandler<OrderStockConfirmedIntegrationEvent>,
                OrderStockConfirmedIntegrationEventHandler>();
            services.AddTransient<IIntegrationEventHandler<OrderStockNotConfirmedIntegrationEvent>,
                OrderStockNotConfirmedIntegrationEventHandler>();
            services.AddTransient<IIntegrationEventHandler<OrderPaymentFailedIntegrationEvent>,
                OrderPaymentFailedIntegrationEventHandler>();
            services.AddTransient<IIntegrationEventHandler<OrderPaymentSuccededIntegrationEvent>,
                OrderPaymentSuccededIntegrationEventHandler>();
        }

        private void ConfigureEventBus(IApplicationBuilder app)
        {
            var eventBus = app.ApplicationServices.GetRequiredService<IEventBus>();

<<<<<<< HEAD
            eventBus.Subscribe<UserCheckoutAcceptedIntegrationEvent, UserCheckoutAcceptedIntegrationEventHandler>();

            eventBus.Subscribe<ConfirmGracePeriodCommandMsg, IIntegrationEventHandler<ConfirmGracePeriodCommandMsg>>();

            eventBus.Subscribe<OrderStockConfirmedIntegrationEvent, OrderStockConfirmedIntegrationEventHandler>();

            eventBus.Subscribe<OrderStockNotConfirmedIntegrationEvent, OrderStockNotConfirmedIntegrationEventHandler>();
=======
            eventBus.Subscribe<UserCheckoutAcceptedIntegrationEvent, IIntegrationEventHandler<UserCheckoutAcceptedIntegrationEvent>>();
            eventBus.Subscribe<ConfirmGracePeriodCommand, IIntegrationEventHandler<ConfirmGracePeriodCommand>>();
            eventBus.Subscribe<OrderStockConfirmedIntegrationEvent, IIntegrationEventHandler<OrderStockConfirmedIntegrationEvent>>();
            eventBus.Subscribe<OrderStockNotConfirmedIntegrationEvent, IIntegrationEventHandler<OrderStockNotConfirmedIntegrationEvent>>();
            eventBus.Subscribe<OrderPaymentFailedIntegrationEvent, IIntegrationEventHandler<OrderPaymentFailedIntegrationEvent>>();
            eventBus.Subscribe<OrderPaymentSuccededIntegrationEvent, IIntegrationEventHandler<OrderPaymentSuccededIntegrationEvent>>();
>>>>>>> 0ee173cd
        }

        protected virtual void ConfigureAuth(IApplicationBuilder app)
        {
            var identityUrl = Configuration.GetValue<string>("IdentityUrl");
            app.UseIdentityServerAuthentication(new IdentityServerAuthenticationOptions
            {
                Authority = identityUrl.ToString(),
                ScopeName = "orders",
                RequireHttpsMetadata = false
            });
        }
    }
}<|MERGE_RESOLUTION|>--- conflicted
+++ resolved
@@ -125,16 +125,13 @@
                 return new DefaultRabbitMQPersistentConnection(factory, logger);
             });
 
-<<<<<<< HEAD
+            RegisterServiceBus(services);
             services.AddSingleton<IEventBus, EventBusRabbitMQ>();
             services.AddSingleton<IEventBusSubscriptionsManager, InMemoryEventBusSubscriptionsManager>();
             services.AddTransient<UserCheckoutAcceptedIntegrationEventHandler>();
             services.AddTransient<IIntegrationEventHandler<ConfirmGracePeriodCommandMsg>, OrderProcessSaga>();
             services.AddTransient<OrderStockConfirmedIntegrationEventHandler>();
             services.AddTransient<OrderStockNotConfirmedIntegrationEventHandler>();
-=======
-            RegisterServiceBus(services);
->>>>>>> 0ee173cd
             services.AddOptions();
 
             //configure autofac
@@ -196,22 +193,19 @@
         {
             var eventBus = app.ApplicationServices.GetRequiredService<IEventBus>();
 
-<<<<<<< HEAD
-            eventBus.Subscribe<UserCheckoutAcceptedIntegrationEvent, UserCheckoutAcceptedIntegrationEventHandler>();
-
-            eventBus.Subscribe<ConfirmGracePeriodCommandMsg, IIntegrationEventHandler<ConfirmGracePeriodCommandMsg>>();
-
-            eventBus.Subscribe<OrderStockConfirmedIntegrationEvent, OrderStockConfirmedIntegrationEventHandler>();
-
-            eventBus.Subscribe<OrderStockNotConfirmedIntegrationEvent, OrderStockNotConfirmedIntegrationEventHandler>();
-=======
             eventBus.Subscribe<UserCheckoutAcceptedIntegrationEvent, IIntegrationEventHandler<UserCheckoutAcceptedIntegrationEvent>>();
             eventBus.Subscribe<ConfirmGracePeriodCommand, IIntegrationEventHandler<ConfirmGracePeriodCommand>>();
             eventBus.Subscribe<OrderStockConfirmedIntegrationEvent, IIntegrationEventHandler<OrderStockConfirmedIntegrationEvent>>();
             eventBus.Subscribe<OrderStockNotConfirmedIntegrationEvent, IIntegrationEventHandler<OrderStockNotConfirmedIntegrationEvent>>();
             eventBus.Subscribe<OrderPaymentFailedIntegrationEvent, IIntegrationEventHandler<OrderPaymentFailedIntegrationEvent>>();
             eventBus.Subscribe<OrderPaymentSuccededIntegrationEvent, IIntegrationEventHandler<OrderPaymentSuccededIntegrationEvent>>();
->>>>>>> 0ee173cd
+            eventBus.Subscribe<UserCheckoutAcceptedIntegrationEvent, UserCheckoutAcceptedIntegrationEventHandler>();
+
+            eventBus.Subscribe<ConfirmGracePeriodCommandMsg, IIntegrationEventHandler<ConfirmGracePeriodCommandMsg>>();
+
+            eventBus.Subscribe<OrderStockConfirmedIntegrationEvent, OrderStockConfirmedIntegrationEventHandler>();
+
+            eventBus.Subscribe<OrderStockNotConfirmedIntegrationEvent, OrderStockNotConfirmedIntegrationEventHandler>();
         }
 
         protected virtual void ConfigureAuth(IApplicationBuilder app)
