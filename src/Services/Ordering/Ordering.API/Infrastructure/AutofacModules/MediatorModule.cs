﻿using Autofac;
using Autofac.Core;
using FluentValidation;
using MediatR;
using Microsoft.eShopOnContainers.Services.Ordering.API.Application.Commands;
using Microsoft.eShopOnContainers.Services.Ordering.API.Application.Decorators;
using Ordering.API.Application.Decorators;
using Ordering.API.Application.DomainEventHandlers.OrderStartedEvent;
using Ordering.API.Application.Validations;
using Ordering.Domain.Events;
using System.Collections.Generic;
using System.Linq;
using System.Reflection;

namespace Microsoft.eShopOnContainers.Services.Ordering.API.Infrastructure.AutofacModules
{
    public class MediatorModule : Autofac.Module
    {
        protected override void Load(ContainerBuilder builder)
        {
            builder.RegisterAssemblyTypes(typeof(IMediator).GetTypeInfo().Assembly)
                .AsImplementedInterfaces();

            // Register all the Command classes (they implement IAsyncRequestHandler) in assembly holding the Commands
            builder.RegisterAssemblyTypes(typeof(CreateOrderCommand).GetTypeInfo().Assembly)
                .As(o => o.GetInterfaces()
                    .Where(i => i.IsClosedTypeOf(typeof(IAsyncRequestHandler<,>)))
                    .Select(i => new KeyedService("IAsyncRequestHandler", i)));

            // Register all the event classes (they implement IAsyncNotificationHandler) in assembly holding the Commands
            builder.RegisterAssemblyTypes(typeof(ValidateOrAddBuyerAggregateWhenOrderStartedDomainEventHandler).GetTypeInfo().Assembly)
                .As(o => o.GetInterfaces()
                    .Where(i => i.IsClosedTypeOf(typeof(IAsyncNotificationHandler<>)))
                    .Select(i => new KeyedService("IAsyncNotificationHandler", i)))
                    .AsImplementedInterfaces();
<<<<<<< HEAD
=======
                    
>>>>>>> 85dd4393

            builder
                .RegisterAssemblyTypes(typeof(CreateOrderCommandValidator).GetTypeInfo().Assembly)
                .Where(t => t.IsClosedTypeOf(typeof(IValidator<>)))
                .AsImplementedInterfaces();


            builder.Register<SingleInstanceFactory>(context =>
            {
                var componentContext = context.Resolve<IComponentContext>();

                return t => componentContext.Resolve(t);
            });

            builder.Register<MultiInstanceFactory>(context =>
            {
                var componentContext = context.Resolve<IComponentContext>();

                return t => (IEnumerable<object>)componentContext.Resolve(typeof(IEnumerable<>).MakeGenericType(t));
            });

            

            builder.RegisterGenericDecorator(typeof(LogDecorator<,>),
                    typeof(IAsyncRequestHandler<,>),
                    "IAsyncRequestHandler")
                    .Keyed("handlerDecorator", typeof(IAsyncRequestHandler<,>));

            builder.RegisterGenericDecorator(typeof(ValidatorDecorator<,>),
                    typeof(IAsyncRequestHandler<,>),
                    fromKey: "handlerDecorator");
        }
    }
}<|MERGE_RESOLUTION|>--- conflicted
+++ resolved
@@ -33,10 +33,7 @@
                     .Where(i => i.IsClosedTypeOf(typeof(IAsyncNotificationHandler<>)))
                     .Select(i => new KeyedService("IAsyncNotificationHandler", i)))
                     .AsImplementedInterfaces();
-<<<<<<< HEAD
-=======
                     
->>>>>>> 85dd4393
 
             builder
                 .RegisterAssemblyTypes(typeof(CreateOrderCommandValidator).GetTypeInfo().Assembly)
